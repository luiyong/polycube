/*
 * Copyright 2018 The Polycube Authors
 *
 * Licensed under the Apache License, Version 2.0 (the "License");
 * you may not use this file except in compliance with the License.
 * You may obtain a copy of the License at
 *
 * http://www.apache.org/licenses/LICENSE-2.0
 *
 * Unless required by applicable law or agreed to in writing, software
 * distributed under the License is distributed on an "AS IS" BASIS,
 * WITHOUT WARRANTIES OR CONDITIONS OF ANY KIND, either express or implied.
 * See the License for the specific language governing permissions and
 * limitations under the License.
 */

#include "transparent_cube.h"
#include "controller.h"
#include "peer_iface.h"
#include "port.h"

#include <iostream>

// workaround for now
#include "polycubed_core.h"
extern polycube::polycubed::PolycubedCore *core;

namespace polycube {
namespace polycubed {

TransparentCube::TransparentCube(const std::string &name,
                                 const std::string &service_name,
                                 PatchPanel &patch_panel_ingress_,
                                 PatchPanel &patch_panel_egress_,
                                 LogLevel level, CubeType type,
                                 const service::attach_cb &attach)
    : BaseCube(name, service_name, "", patch_panel_ingress_,
               patch_panel_egress_, level, type),
      ingress_next_(0),
      egress_next_(0),
      attach_(attach),
      parent_(nullptr) {}

TransparentCube::~TransparentCube() {}

void TransparentCube::uninit() {
  if (parent_) {
    parent_->remove_cube(get_name());
  }
  BaseCube::uninit();
}

std::string TransparentCube::get_wrapper_code() {
  return BaseCube::get_wrapper_code();
}

void TransparentCube::set_next(uint16_t next, ProgramType type) {
  switch (type) {
  case ProgramType::INGRESS:
    if (ingress_next_ == next)
      return;
    ingress_next_ = next;
    break;

  case ProgramType::EGRESS:
    if (egress_next_ == next)
      return;
    egress_next_ = next;
  }

  reload_all();
}

void TransparentCube::set_parent(PeerIface *parent) {
  parent_ = parent;
  if (parent_) {
    attach_();

    std::lock_guard<std::mutex> lock(subscription_list_mutex);
    for (auto &it : subscription_list) {
      parent_->subscribe_parameter(uuid().str(), it.first, it.second);
    }
  }
}

PeerIface *TransparentCube::get_parent() {
  return parent_;
}

void TransparentCube::set_parameter(const std::string &parameter,
                                    const std::string &value) {
  core->set_cube_parameter(get_name(), parameter, value);
}

void TransparentCube::send_packet_out(const std::vector<uint8_t> &packet,
                                      service::Direction direction, bool recirculate) {
  Controller &c = (get_type() == CubeType::TC) ? Controller::get_tc_instance()
                                               : Controller::get_xdp_instance();

  uint16_t port = 0;
  uint16_t module;
  Port *parent_port = NULL;
  ExtIface *parent_iface = NULL;

  if (!parent_) {
      logger->error("cube doesn't have a parent.");
      return;
  }

<<<<<<< HEAD
  if (parent_port = dynamic_cast<Port *>(parent_)) {
      // calculate port
      switch (sense) {
      case service::Sense::INGRESS:
        // packet is comming in, port is ours
        port = parent_port->index();
        break;
      case service::Sense::EGRESS:
        // packet is going, set port to next one
        if (parent_port->peer_port_) {
          port = parent_port->peer_port_->get_port_id();
        }
        break;
      }
  } else if (parent_iface = dynamic_cast<ExtIface *>(parent_)) {
      port = parent_iface->get_port_id();
  } else {
      logger->error("cube doesn't have a valid parent.");
      return;
=======
  // calculate port
  switch (direction) {
  case service::Direction::INGRESS:
    // packet is comming in, port is ours
    port = parent->index();
    break;
  case service::Direction::EGRESS:
    // packet is going, set port to next one
    if (parent->peer_port_) {
      port = parent->peer_port_->get_port_id();
    }
    break;
>>>>>>> a2179837
  }

  // calculate module index
  switch (direction) {
  case service::Direction::INGRESS:
    if (recirculate) {
      module = ingress_index_;  // myself in ingress
    } else {
      module = ingress_next_;
    }
    break;
  case service::Direction::EGRESS:
    if (recirculate) {
      module = egress_index_;  // myself in egress
    } else {
      module = egress_next_;
    }
    break;
  }

  c.send_packet_to_cube(module, port, packet, sense,
         parent_iface && sense == service::Sense::INGRESS);
}

void TransparentCube::set_conf(const nlohmann::json &conf) {
  return BaseCube::set_conf(conf);
}

nlohmann::json TransparentCube::to_json() const {
  nlohmann::json j;
  j.update(BaseCube::to_json());

  std::string parent;
  if (parent_) {
    if (auto port_parent = dynamic_cast<Port *>(parent_)) {
      parent = port_parent->get_path();
    } else if (auto iface_parent = dynamic_cast<ExtIface *>(parent_)) {
      parent = iface_parent->get_iface_name();
    }
  }

  j["parent"] = parent;

  return j;
}

void TransparentCube::subscribe_parent_parameter(
    const std::string &param_name, ParameterEventCallback &callback) {

  std::lock_guard<std::mutex> lock(subscription_list_mutex);
  // Add event to the list
  subscription_list.emplace(param_name, callback);

  // If not parent, just return, the subcription will done when the cube is attached
  if (!parent_) {
    return;
  }
  parent_->subscribe_parameter(uuid().str(), param_name, callback);
}

void TransparentCube::unsubscribe_parent_parameter(
    const std::string &param_name) {

  std::lock_guard<std::mutex> lock(subscription_list_mutex);
  // Remove event from the list
  subscription_list.erase(param_name);

  // If not parent, just return
  if (!parent_) {
    return;
  }
  parent_->unsubscribe_parameter(uuid().str(), param_name);
}

std::string TransparentCube::get_parent_parameter(
    const std::string &param_name) {
  if (!parent_) {
    throw std::runtime_error("cube is not attached");
  }

  return parent_->get_parameter(param_name);
}

}  // namespace polycubed
}  // namespace polycube<|MERGE_RESOLUTION|>--- conflicted
+++ resolved
@@ -107,15 +107,14 @@
       return;
   }
 
-<<<<<<< HEAD
   if (parent_port = dynamic_cast<Port *>(parent_)) {
       // calculate port
-      switch (sense) {
-      case service::Sense::INGRESS:
+      switch (direction) {
+      case service::Direction::INGRESS:
         // packet is comming in, port is ours
         port = parent_port->index();
         break;
-      case service::Sense::EGRESS:
+      case service::Direction::EGRESS:
         // packet is going, set port to next one
         if (parent_port->peer_port_) {
           port = parent_port->peer_port_->get_port_id();
@@ -127,20 +126,6 @@
   } else {
       logger->error("cube doesn't have a valid parent.");
       return;
-=======
-  // calculate port
-  switch (direction) {
-  case service::Direction::INGRESS:
-    // packet is comming in, port is ours
-    port = parent->index();
-    break;
-  case service::Direction::EGRESS:
-    // packet is going, set port to next one
-    if (parent->peer_port_) {
-      port = parent->peer_port_->get_port_id();
-    }
-    break;
->>>>>>> a2179837
   }
 
   // calculate module index
